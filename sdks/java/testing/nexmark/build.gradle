--- conflicted
+++ resolved
@@ -17,16 +17,10 @@
  */
 
 plugins { id 'org.apache.beam.module' }
-<<<<<<< HEAD
-archivesBaseName = 'beam-sdks-java-nexmark'
-applyJavaNature(exportJavadoc: false)
-=======
 applyJavaNature(
-    testShadowJar: true,
     exportJavadoc: false,
     archivesBaseName: 'beam-sdks-java-nexmark'
 )
->>>>>>> 67e3c343
 
 description = "Apache Beam :: SDKs :: Java :: Nexmark"
 
